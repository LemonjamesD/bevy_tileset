--- conflicted
+++ resolved
@@ -27,13 +27,8 @@
 bevy_tileset = "0.3" # For general tileset usage (includes above)
 
 # The bevy_ecs_tilemap integration crate has not yet been published
-<<<<<<< HEAD
 # So the you will need to get it from git
 bevy_tileset_map = { git = "https://github.com/MrGVSV/bevy_tileset", version = "0.3" }
-=======
-# So you will need to get it from git
-bevy_ecs_tilemap_tileset = { git = "https://github.com/MrGVSV/bevy_tileset", version = "0.3" }
->>>>>>> 65f20fbd
 ```
 
 ## ✨ Usage
